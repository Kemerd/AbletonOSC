# AbletonOSC: Control Ableton Live 11 with OSC

[![stability-beta](https://img.shields.io/badge/stability-beta-33bbff.svg)](https://github.com/mkenney/software-guides/blob/master/STABILITY-BADGES.md#beta)

AbletonOSC is a MIDI remote script that provides an Open Sound Control (OSC) interface to
control [Ableton Live 11](https://www.ableton.com/en/live/). Building on ideas from the
older [LiveOSC](https://github.com/hanshuebner/LiveOSC) scripts, its aim is to expose the
entire [Live Object Model](https://docs.cycling74.com/max8/vignettes/live_object_model) API
([full API docs](https://structure-void.com/PythonLiveAPI_documentation/Live11.0.xml)), providing comprehensive control
over Live's control interfaces using the same naming structure and object hierarchy as LOM.

**NOTE: Since 2022-12-17, all getters have been modified to return the ID of the object being queried as well as the return value**, for consistency with listeners. For example, `/live/clip/get/name` will return `track_id, clip_id, name`.

# Installation

AbletonOSC requires Ableton Live 11 or above, and does not support earlier versions.

To install the script:

- [Download a zip of this repository](https://github.com/ideoforms/AbletonOSC/archive/refs/heads/master.zip), unzip its contents, and rename `AbletonOSC-master` to `AbletonOSC`
- Install it following the instructions on
  Ableton's [Installing third-party remote scripts](https://help.ableton.com/hc/en-us/articles/209072009-Installing-third-party-remote-scripts)
  doc, by copying the `AbletonOSC` folder to:
    - **Windows**: `\Users\[username]\Documents\Ableton\User Library\Remote Scripts`
    - **macOS**: `Macintosh HD/Users/[username]/Music/Ableton/User Library/Remote Scripts`
- Restart Live
- In `Preferences > Link / Tempo / MIDI`, under the Control Surface dropdown, select the new "AbletonOSC" option. Live should display a message
  saying "AbletonOSC: Listening for OSC on port 11000"

Activity logs will be output to a `logs` subdirectory. Logging granularity can be controlled with `/live/api/set/log_level` (see [Application API](#application-api) below). 

# Usage

AbletonOSC listens for OSC messages on port **11000**, and sends replies on port **11001**. Replies will be sent to the
same IP as the originating message. When querying properties, OSC wildcard patterns can be used; for example, `/live/clip/get/* 0 0` will query all the properties of track 0, clip 0.

## Application API

<details>
<summary><b>Documentation</b>: Application API</summary>

| Address                       | Query params | Response params              | Description                                                                              |
| :---------------------------- | :----------- | :--------------------------- | :--------------------------------------------------------------------------------------- |
| /live/test                    |              | 'ok'                         | Display a confirmation message in Live, and sends an OSC reply to /live/test             |
| /live/application/get/version |              | major_version, minor_version | Query Live's version                                                                     |
| /live/api/reload              |              |                              | Initiates a live reload of the AbletonOSC server code. Used in development only.         |
| /live/api/get/log_level       |              | log_level                    | Returns the current log level. Default is `info`.                                        |
| /live/api/set/log_level       | log_level    |                              | Set the log level, which can be one of: `debug`, `info`, `warning`, `error`, `critical`. |

### Application status messages

These messages are sent to the client automatically when the application state changes.

| Address       | Response params | Description                                                                                        |
|:--------------|:----------------|:---------------------------------------------------------------------------------------------------|
| /live/startup |                 | Sent to the client application when AbletonOSC is started                                          |
| /live/error   | error_msg       | Sent to the client application when an error occurs. For more diagnostics, see logs/abletonosc.log |

</details>

---

## Song API

Represents the top-level Song object. Used to start/stop playback, create/modify scenes, create/jump to cue points, and set global parameters (tempo, metronome).

<details>
<summary><b>Documentation</b>: Song API</summary>

### Song methods

| Address                           | Query params | Response params | Description                                                                              |
| :-------------------------------- | :----------- | :-------------- | :--------------------------------------------------------------------------------------- |
| /live/song/capture_midi           |              |                 | Capture midi                                                                             |
| /live/song/continue_playing       |              |                 | Resume session playback                                                                  |
| /live/song/create_audio_track     | index        |                 | Create a new audio track at the specified index (-1 = end of list)                       |
| /live/song/create_midi_track      | index        |                 | Create a new MIDI track at the specified index (-1 = end of list)                        |
| /live/song/create_return_track    |              |                 | Create a new return track                                                                |
| /live/song/create_scene           | index        |                 | Create a new scene at the specified index (-1 = end of list)                             |
| /live/song/cue_point/jump         | cue_point    |                 | Jump to a specific cue point, by name or numeric index (based on the list of cue points) |
| /live/song/delete_scene           | scene_index  |                 | Delete a scene                                                                           |
| /live/song/delete_return_track    | track_index  |                 | Delete a return track                                                                    |
| /live/song/delete_track           | track_index  |                 | Delete a track                                                                           |
| /live/song/duplicate_scene        | scene_index  |                 | Duplicate a scene                                                                        |
| /live/song/duplicate_track        | track_index  |                 | Duplicate a track                                                                        |
| /live/song/jump_by                | time         |                 | Jump song position by the specified time, in beats                                       |
| /live/song/jump_to_next_cue       |              |                 | Jump to the next cue marker                                                              |
| /live/song/jump_to_prev_cue       |              |                 | Jump to the previous cue marker                                                          |
| /live/song/redo                   |              |                 | Redo the last undone operation                                                           |
| /live/song/start_playing          |              |                 | Start session playback                                                                   |
| /live/song/stop_playing           |              |                 | Stop session playback                                                                    |
| /live/song/stop_all_clips         |              |                 | Stop all clips from playing                                                              |
| /live/song/tap_tempo              |              |                 | Mimics a tap of the "Tap Tempo" button                                                   |
| /live/song/trigger_session_record |              |                 | Triggers record in session mode                                                          |
| /live/song/undo                   |              |                 | Undo the last operation                                                                  |

### Song properties

 - Changes to any Track property can be listened for by calling `/live/song/start_listen/<property>`
 - Responses will be sent to `/live/song/get/<property>`, with parameters `<property_value>`
 - For further information on these properties and their parameters, see documentation
for [Live Object Model - Song](https://docs.cycling74.com/max8/vignettes/live_object_model#Song).
 
#### Getters

| Address                                    | Query params | Response params             | Description                                       |
|:-------------------------------------------|:-------------|:----------------------------|:--------------------------------------------------|
| /live/song/get/arrangement_overdub         |              | arrangement_overdub         | Query whether arrangement overdub is on           |
| /live/song/get/back_to_arranger            |              | back_to_arranger            | Query whether "back to arranger" is lit           |
| /live/song/get/can_redo                    |              | can_redo                    | Query whether redo is available                   |
| /live/song/get/can_undo                    |              | can_undo                    | Query whether undo is available                   |
| /live/song/get/clip_trigger_quantization   |              | clip_trigger_quantization   | Query the current clip trigger quantization level |
| /live/song/get/current_song_time           |              | current_song_time           | Query the current song time, in beats             |
| /live/song/get/groove_amount               |              | groove_amount               | Query the current groove amount                   |
| /live/song/get/is_playing                  |              | is_playing                  | Query whether the song is currently playing       |
| /live/song/get/loop                        |              | loop                        | Query whether the song is currently looping       |
| /live/song/get/loop_length                 |              | loop_length                 | Query the current loop length                     |
| /live/song/get/loop_start                  |              | loop_start                  | Query the current loop start point                |
| /live/song/get/metronome                   |              | metronome_on                | Query metronome on/off                            |
| /live/song/get/midi_recording_quantization |              | midi_recording_quantization | Query the current MIDI recording quantization     |
| /live/song/get/nudge_down                  |              | nudge_down                  | Query nudge down                                  |
| /live/song/get/nudge_up                    |              | nudge_up                    | Query nudge up                                    |
| /live/song/get/punch_in                    |              | punch_in                    | Query punch in                                    |
| /live/song/get/punch_out                   |              | punch_out                   | Query punch out                                   |
| /live/song/get/record_mode                 |              | record_mode                 | Query the current record mode                     |
| /live/song/get/session_record              |              | session_record              | Query whether session record is enabled           |
| /live/song/get/signature_denominator       |              | denominator                 | Query the current time signature's denominator    |
| /live/song/get/signature_numerator         |              | numerator                   | Query the current time signature's numerator      |
| /live/song/get/song_length                 |              | song_length                 | Query the song arrangement length, in beats       |
| /live/song/get/tempo                       |              | tempo_bpm                   | Query the current song tempo                      |

#### Setters

| Address                                    | Query params                | Response params | Description                                             |
|:-------------------------------------------|:----------------------------|:----------------|:--------------------------------------------------------|
| /live/song/set/arrangement_overdub         | arrangement_overdub         |                 | Set arrangement overdub (1=on, 0=off)                   |
| /live/song/set/back_to_arranger            | back_to_arranger            |                 | Set whether "back to arranger" is lit (1=on, 0=off)     |
| /live/song/set/clip_trigger_quantization   | clip_trigger_quantization   |                 | Set the current clip trigger quantization level         |
| /live/song/set/current_song_time           | current_song_time           |                 | Set the current song time, in beats                     |
| /live/song/set/groove_amount               | groove_amount               |                 | Set the current groove amount                           |
| /live/song/set/loop                        | loop                        |                 | Set whether the song is currently looping (1=on, 0=off) |
| /live/song/set/loop_length                 | loop_length                 |                 | Set the current loop length                             |
| /live/song/set/loop_start                  | loop_start                  |                 | Set the current loop start point                        |
| /live/song/set/metronome                   | metronome_on                |                 | Set metronome (1=on, 0=off)                             |
| /live/song/set/midi_recording_quantization | midi_recording_quantization |                 | Set the current MIDI recording quantization             |
| /live/song/set/nudge_down                  | nudge_down                  |                 | Set nudge down                                          |
| /live/song/set/nudge_up                    | nudge_up                    |                 | Set nudge up                                            |
| /live/song/set/punch_in                    | punch_in                    |                 | Set punch in                                            |
| /live/song/set/punch_out                   | punch_out                   |                 | Set punch out                                           |
| /live/song/set/record_mode                 | record_mode                 |                 | Set the current record mode                             |
| /live/song/set/session_record              | session_record              |                 | Set whether session record is enabled (1=on, 0=off)     |
| /live/song/set/signature_denominator       | signature_denominator       |                 | Set the time signature's denominator                    |
| /live/song/set/signature_numerator         | signature_numerator         |                 | Set the time signature's numerator                      |
| /live/song/set/record_mode                 | record_mode                 |                 | Set the current record mode                             |
| /live/song/set/tempo                       | tempo_bpm                   |                 | Set the current song tempo                              |

### Song: Properties of cue points, scenes and tracks

| Address                    | Query params | Response params        | Description                                                                 |
|:---------------------------|:-------------|:-----------------------|:----------------------------------------------------------------------------|
| /live/song/get/cue_points  |              | name, time, ...        | Query a list of the song's cue points                                       |
| /live/song/get/num_scenes  |              | num_scenes             | Query the number of scenes                                                  |
| /live/song/get/num_tracks  |              | num_tracks             | Query the number of tracks                                                  |
| /live/song/get/track_names |              | [index_min, index_max] | Query track names (optionally, over a given range)                          |
| /live/song/get/track_data  |              | [various]              | Query bulk properties of multiple tracks/clips. See below for further info. |


#### Querying track/clip data in bulk with /live/song/get/track_data

It is often useful to be able to query data en masse about lots of different tracks and clips -- for example, when a set is first opened, to synchronise the state of your client with the Ableton set. This can be achieved with the `/live/song/get/track_data` API, which can query user-specified properties of multiple tracks and clips.

Properties must be of the format `track.property_name` or `clip.property_name`.

For example:
```
/live/song/get/track_data 0 12 track.name clip.name clip.length
```

Queries tracks 0..11, and returns a long list of values comprising:

```
[track_0_name, clip_0_0_name,   clip_0_1_name,   ... clip_0_7_name,
               clip_1_0_length, clip_0_1_length, ... clip_0_7_length,
 track_1_name, clip_1_0_name,   clip_1_1_name,   ... clip_1_7_name, ...]
```

### Song status messages

These messages are sent to the client automatically when the song state changes.

| Address         | Response params | Description                                                          |
|:----------------|:----------------|:---------------------------------------------------------------------|
| /live/song/beat | beat_number     | Sent to the client application on each beat when the song is playing |

</details>

---

## View API

Represents the view (user interface) of live

<details>
### View properties

<<<<<<< HEAD
You can get, set, start_listen, stop_listen to the selected_scene, selected_track and selected_clip. Listening to the clip is not supported. 

| Address                                | Query params | Response params               | Description                                        |
| :------------------------------------- | :----------- | :---------------------------- | :------------------------------------------------- |
| /live/view/get/selected_scene          |              | selected_scene                | returns the selected scene (start at 0)            |
| /live/view/get/selected_track          |              | selected_track                | returns selected track (start at 0)                |
| /live/view/get/selected_clip           |              | selected_scene selected_track | returns the scene and track of selected clip       |
| /live/view/set/selected_scene          | scene        |                               | sets the selected scene (start at 0)               |
| /live/view/set/selected_track          | track        |                               | set selected track (start at 0)                    |
| /live/view/set/selected_clip           | track, scene |                               | set the track and scene of selected clip           |
| /live/view/start_listen/selected_scene |              | selected_scene                | start listening to the selected scene (start at 0) |
| /live/view/start_listen/selected_track |              | selected_track                | start listening to selected track (start at 0)     |
| /live/view/stop_listen/selected_scene  |              |                               | stop listening to the selected scene (start at 0)  |
| /live/view/stop_listen/selected_track  |              |                               | stop listening to selected track (start at 0)      |
=======
| Address                       | Query params             | Response params          | Description                                             |
|:------------------------------|:-------------------------|:-------------------------|:--------------------------------------------------------|
| /live/view/get/selected_scene |                          | scene_index              | Returns the selected scene index (with first scene = 0) |
| /live/view/get/selected_track |                          | track_index              | Returns the selected index track (with first track = 0) |
| /live/view/get/selected_clip  |                          | track_index, scene_index | Returns the track and scene index of the selected clip  |
| /live/view/set/selected_scene | scene_index              |                          | Set the selected scene (with first scene = 0)           |
| /live/view/set/selected_track | track_index              |                          | Set the selected track (with first track = 0)           |
| /live/view/set/selected_clip  | track_index, scene_index |                          | Set the selected clip                                   |
>>>>>>> c908fc91
</details>

---

## Track API

Represents an audio, MIDI, return or master track. Can be used to set track audio parameters (volume, panning, send, mute, solo), listen for the playing clip slot, query devices, etc. Can also be used to query clips in arrangement view.

To query the properties of multiple tracks, see [Song: Properties of cue points, scenes and tracks](https://github.com/ideoforms/AbletonOSC#song-properties-of-cue-points-scenes-and-tracks).

<details>
<summary><b>Documentation</b>: Track API</summary>

### Track methods

| Address                    | Query params | Response params | Description             |
|:---------------------------|:-------------|:----------------|:------------------------|
| /live/track/stop_all_clips | track_id     |                 | Stop all clips on track |

### Track properties

 - Changes for any Track property can be listened for by calling `/live/track/start_listen/<property> <track_index>`
 - Responses will be sent to `/live/track/get/<property>`, with parameters `<track_index> <property_value>`

#### Getters

| Address                                           | Query params      | Response params            | Description                                       |
|:--------------------------------------------------|:------------------|:---------------------------|:--------------------------------------------------|
| /live/track/get/arm                               | track_id          | track_id, armed            | Query whether track is armed                      |
| /live/track/get/available_input_routing_channels  | track_id          | track_id, channel, ...     | List input channels (e.g. "1", "2", "1/2", ...)   |
| /live/track/get/available_input_routing_types     | track_id          | track_id, type, ...        | List input routes (e.g. "Ext. In", ...)           |
| /live/track/get/available_output_routing_channels | track_id          | track_id, channel, ...     | List output channels (e.g. "1", "2", "1/2", ...)  |
| /live/track/get/available_output_routing_types    | track_id          | track_id, type, ...        | List output routes (e.g. "Ext. Out", ...)         |
| /live/track/get/can_be_armed                      | track_id          | track_id, can_be_armed     | Query whether track can be armed                  |
| /live/track/get/color                             | track_id          | track_id, color            | Query track color                                 |
| /live/track/get/color_index                       | track_id          | track_id, color_index      | Query track color index                           |
| /live/track/get/current_monitoring_state          | track_id          | track_id, state            | Query current monitoring state (1=on, 0=off)      |
| /live/track/get/fired_slot_index                  | track_id          | track_id, index            | Query currently-fired slot                        |
| /live/track/get/fold_state                        | track_id          | track_id, fold_state       | Query folded state (for groups)                   |
| /live/track/get/has_audio_input                   | track_id          | track_id, has_audio_input  | Query has_audio_input                             |
| /live/track/get/has_audio_output                  | track_id          | track_id, has_audio_output | Query has_audio_output                            |
| /live/track/get/has_midi_input                    | track_id          | track_id, has_midi_input   | Query has_midi_input                              |
| /live/track/get/has_midi_output                   | track_id          | track_id, has_midi_output  | Query has_midi_output                             |
| /live/track/get/input_routing_channel             | track_id          | track_id, channel          | Query current input routing channel               |
| /live/track/get/input_routing_type                | track_id          | track_id, type             | Query current input routing type                  |
| /live/track/get/output_routing_channel            | track_id          | track_id, channel          | Query current output routing channel              |
| /live/track/get/output_meter_left                 | track_id          | track_id, level            | Query current output level, left channel          |
| /live/track/get/output_meter_level                | track_id          | track_id, level            | Query current output level, both channels         |
| /live/track/get/output_meter_right                | track_id          | track_id, level            | Query current output level, right channel         |
| /live/track/get/output_routing_type               | track_id          | track_id, type             | Query current output routing type                 |
| /live/track/get/is_foldable                       | track_id          | track_id, is_foldable      | Query whether track is foldable, i.e. is a group  |
| /live/track/get/is_grouped                        | track_id          | track_id, is_grouped       | Query whether track is in a group                 |
| /live/track/get/is_visible                        | track_id          | track_id, is_visible       | Query whether track is visible (1=on, 0=off)      |
| /live/track/get/mute                              | track_id          | track_id, mute             | Query track mute (1=on, 0=off)                    |
| /live/track/get/name                              | track_id          | track_id, name             | Query track name                                  |
| /live/track/get/panning                           | track_id          | track_id, panning          | Query track panning                               |
| /live/track/get/playing_slot_index                | track_id          | track_id, index            | Query currently-playing slot                      |
| /live/track/get/send                              | track_id, send_id | track_id, value            | Query track send                                  |
| /live/track/get/solo                              | track_id          | track_id, solo             | Query track solo on/off                           |
| /live/track/get/volume                            | track_id          | track_id, volume           | Query track volume                                |

#### Setters

| Address                                  | Query params             | Response params | Description                       |
|:-----------------------------------------|:-------------------------|:----------------|:----------------------------------|
| /live/track/set/arm                      | track_id, armed          |                 | Set track arm state (1=on, 0=off) |
| /live/track/set/color                    | track_id, color          |                 | Set track color                   |
| /live/track/set/color_index              | track_id, color_index    |                 | Set track color index             |
| /live/track/set/current_monitoring_state | track_id, state          |                 | Set monitoring on/off             |
| /live/track/set/fold_state               | track_id, fold_state     |                 | Set group folded (1=on, 0=off)    |
| /live/track/set/input_routing_channel    | track_id, channel        |                 | Set input routing channel         |
| /live/track/set/input_routing_type       | track_id, type           |                 | Set input routing type            |
| /live/track/set/mute                     | track_id, mute           |                 | Set track mute (1=on, 0=off)      |
| /live/track/set/name                     | track_id, name           |                 | Set track name                    |
| /live/track/set/output_routing_channel   | track_id, channel        |                 | Set output routing channel        |
| /live/track/set/output_routing_type      | track_id, type           |                 | Set output routing type           |
| /live/track/set/panning                  | track_id, panning        |                 | Set track panning                 |
| /live/track/set/send                     | track_id, send_id, value |                 | Set track send                    |
| /live/track/set/solo                     | track_id, solo           |                 | Set track solo (1=on, 0=off)      |
| /live/track/set/volume                   | track_id, volume         |                 | Set track volume                  |

### Track: Properties of multiple clips

| Address                                      | Query params | Response params             | Description                                      |
|:---------------------------------------------|:-------------|:----------------------------|:-------------------------------------------------|
| /live/track/get/clips/name                   | track_id     | track_id, [name, ....]      | Query all clip names on track                    |
| /live/track/get/clips/length                 | track_id     | track_id, [length, ...]     | Query all clip lengths on track                  |
| /live/track/get/clips/color                  | track_id     | track_id, [color, ...]      | Query all clip colors on track                   |
| /live/track/get/arrangement_clips/name       | track_id     | track_id, [name, ....]      | Query all arrangement view clip names on track   |
| /live/track/get/arrangement_clips/length     | track_id     | track_id, [length, ...]     | Query all arrangement view clip lengths on track |
| /live/track/get/arrangement_clips/start_time | track_id     | track_id, [start_time, ...] | Query all arrangement view clip times on track   |

### Track: Properties of devices
| Address                            | Query params | Response params        | Description                              |
|:-----------------------------------|:-------------|:-----------------------|:-----------------------------------------|
| /live/track/get/num_devices        | track_id     | track_id, num_devices  | Query the number of devices on the track |
| /live/track/get/devices/name       | track_id     | track_id, [name, ...]  | Query all device names on track          |
| /live/track/get/devices/type       | track_id     | track_id, [type, ...]  | Query all devices types on track         |
| /live/track/get/devices/class_name | track_id     | track_id, [class, ...] | Query all device class names on track    |

See [Device API](#device-api) for details on Device type/class_names.
 
</details>

---

## Clip Slot API

A Clip Slot represents a container for a clip. It is used to create and delete clips, and query their existence.

<details>
<summary><b>Documentation</b>: Clip Slot API</summary>

| Address                             | Query params                                                   | Response params                          | Description                                     |
|:------------------------------------|:---------------------------------------------------------------|:-----------------------------------------|:------------------------------------------------|
| /live/clip_slot/create_clip         | track_index, clip_index, length                                |                                          | Create a clip in the slot                       |
| /live/clip_slot/delete_clip         | track_index, clip_index                                        |                                          | Delete the clip in the slot                     |
| /live/clip_slot/get/has_clip        | track_index, clip_index                                        | track_index, clip_index, has_clip        | Query whether the slot has a clip               |
| /live/clip_slot/get/has_stop_button | track_index, clip_index                                        | track_index, clip_index, has_stop_button | Query whether the slot has a stop button        |
| /live/clip_slot/set/has_stop_button | track_index, clip_index, has_stop_button                       |                                          | Add or remove stop button (1=on, 0=off)         |
| /live/clip_slot/duplicate_clip_to   | track_index, clip_index, target_track_index, target_clip_index |                                          | Duplicate the clip to an empty target clip slot |

</details>

---

## Clip API

Represents an audio or MIDI clip. Can be used to start/stop clips, and query/modify their notes, name, gain, pitch, color, playing state/position, etc.

<details>
<summary><b>Documentation</b>: Clip API</summary>

| Address                                  | Query params                                                        | Response params                                                                        | Description                                                                                                                                              |
<<<<<<< HEAD
| :--------------------------------------- | :------------------------------------------------------------------ | :------------------------------------------------------------------------------------- | :------------------------------------------------------------------------------------------------------------------------------------------------------- |
| /live/clip/fire                          | track_id, clip_id                                                   |                                                                                        | Start clip playback                                                                                                                                      |
| /live/clip/stop                          | track_id, clip_id                                                   |                                                                                        | Stop clip playback                                                                                                                                       |
| /live/clip/duplicate_loop                | track_id, clip_id                                                   |                                                                                        | Duplicates clip loop                                                                                                                                     |
| /live/clip/get/notes                     | track_id, clip_id                                                   | track_id, clip_id, pitch, start_time, duration, velocity, mute, [pitch, start_time...] | Query the notes in a given clip.                                                                                                                         |
| /live/clip/add/notes                     | track_id, clip_id, pitch, start_time, duration, velocity, mute, ... |                                                                                        | Add new MIDI notes to a clip. pitch is MIDI note index, start_time and duration are beats in floats, velocity is MIDI velocity index, mute is true/false |
| /live/clip/remove/notes                  | start_pitch, pitch_span, start_time, time_span                      |                                                                                        | Remove notes from a clip in a given range of pitches and times.                                                                                          |
=======
|:-----------------------------------------|:--------------------------------------------------------------------|:---------------------------------------------------------------------------------------|:---------------------------------------------------------------------------------------------------------------------------------------------------------|
| /live/clip/fire                          | track_id, clip_id                                                   |                                                                                        | Start clip playback                                                                                                                                      |
| /live/clip/stop                          | track_id, clip_id                                                   |                                                                                        | Stop clip playback                                                                                                                                       |
| /live/clip/duplicate_loop                | track_id, clip_id                                                   |                                                                                        | Duplicates clip loop                                                                                                                                     |
| /live/clip/get/notes                     | track_id, clip_id, [start_pitch, pitch_span, start_time, time_span] | track_id, clip_id, pitch, start_time, duration, velocity, mute, [pitch, start_time...] | Query the notes in a given clip, optionally including a start time/pitch and time/pitch span.                                                            |
| /live/clip/add/notes                     | track_id, clip_id, pitch, start_time, duration, velocity, mute, ... |                                                                                        | Add new MIDI notes to a clip. pitch is MIDI note index, start_time and duration are beats in floats, velocity is MIDI velocity index, mute is true/false |
| /live/clip/remove/notes                  | [start_pitch, pitch_span, start_time, time_span]                    |                                                                                        | Remove notes from a clip in a range of pitches and times. If no ranges specified, all notes are removed. Note that ordering has changed as of 2023-11.   |
>>>>>>> c908fc91
| /live/clip/get/color                     | track_id, clip_id                                                   | track_id, clip_id, color                                                               | Get clip color                                                                                                                                           |
| /live/clip/set/color                     | track_id, clip_id, color                                            |                                                                                        | Set clip color                                                                                                                                           |
| /live/clip/get/name                      | track_id, clip_id                                                   | track_id, clip_id, name                                                                | Get clip name                                                                                                                                            |
| /live/clip/set/name                      | track_id, clip_id, name                                             |                                                                                        | Set clip name                                                                                                                                            |
| /live/clip/get/gain                      | track_id, clip_id                                                   | track_id, clip_id, gain                                                                | Get clip gain                                                                                                                                            |
| /live/clip/set/gain                      | track_id, clip_id, gain                                             |                                                                                        | Set clip gain                                                                                                                                            |
| /live/clip/get/length                    | track_id, clip_id                                                   | track_id, clip_id, length                                                              | Get clip length                                                                                                                                          |
| /live/clip/get/pitch_coarse              | track_id, clip_id                                                   | track_id, clip_id, semitones                                                           | Get clip coarse re-pitch                                                                                                                                 |
| /live/clip/set/pitch_coarse              | track_id, clip_id, semitones                                        |                                                                                        | Set clip coarse re-pitch                                                                                                                                 |
| /live/clip/get/pitch_fine                | track_id, clip_id                                                   | track_id, clip_id, cents                                                               | Get clip fine re-pitch                                                                                                                                   |
| /live/clip/set/pitch_fine                | track_id, clip_id, cents                                            |                                                                                        | Set clip fine re-pitch                                                                                                                                   |
| /live/clip/get/file_path                 | track_id, clip_id                                                   | track_id, clip_id, file_path                                                           | Get clip file path                                                                                                                                       |
| /live/clip/get/is_audio_clip             | track_id, clip_id                                                   | track_id, clip_id, is_audio_clip                                                       | Query whether clip is audio                                                                                                                              |
| /live/clip/get/is_midi_clip              | track_id, clip_id                                                   | track_id, clip_id, is_midi_clip                                                        | Query whether clip is MIDI                                                                                                                               |
| /live/clip/get/is_playing                | track_id, clip_id                                                   | track_id, clip_id, is_playing                                                          | Query whether clip is playing                                                                                                                            |
| /live/clip/get/is_recording              | track_id, clip_id                                                   | track_id, clip_id, is_recording                                                        | Query whether clip is recording                                                                                                                          |
| /live/clip/get/playing_position          | track_id, clip_id                                                   | track_id, clip_id, playing_position                                                    | Get clip's playing position                                                                                                                              |
| /live/clip/start_listen/playing_position | track_id, clip_id                                                   |                                                                                        | Start listening for clip's playing position. Replies are sent to /live/clip/get/playing_position, with args: track_id, clip_id, playing_position         |
| /live/clip/stop_listen/playing_position  | track_id, clip_id                                                   |                                                                                        | Stop listening for clip's playing position.                                                                                                              |
| /live/clip/get/loop_start                | track_id, clip_id                                                   | track_id, clip_id, loop_start                                                          | Get clip's loop start                                                                                                                                    |
<<<<<<< HEAD
| /live/clip/set/loop_start                | track_id, clip_id, loop_start                                       | track_id, clip_id, loop_start                                                          | Set clip's loop start                                                                                                                                    |
| /live/clip/get/loop_end                  | track_id, clip_id                                                   | track_id, clip_id, loop_end                                                            | Get clip's loop end                                                                                                                                      |
| /live/clip/set/loop_end                  | track_id, clip_id, loop_end                                         | track_id, clip_id, loop_end                                                            | Set clip's loop end                                                                                                                                      |
=======
| /live/clip/set/loop_start                | track_id, clip_id, loop_start                                       |                                                                                        | Set clip's loop start                                                                                                                                    |
| /live/clip/get/loop_end                  | track_id, clip_id                                                   | track_id, clip_id, loop_end                                                            | Get clip's loop end                                                                                                                                      |
| /live/clip/set/loop_end                  | track_id, clip_id, loop_end                                         |                                                                                        | Set clip's loop end                                                                                                                                      |
| /live/clip/get/warping                   | track_id, clip_id                                                   | track_id, clip_id, warping                                                             | Get clip's warp mode                                                                                                                                     |
| /live/clip/set/warping                   | track_id, clip_id, warping                                          |                                                                                        | Set clip's warp mode                                                                                                                                     |
| /live/clip/get/start_marker              | track_id, clip_id                                                   | track_id, clip_id, start_marker                                                        | Get clip's start marker                                                                                                                                  |
| /live/clip/set/start_marker              | track_id, clip_id, start_marker                                     |                                                                                        | Set clip's start marker, expressed in floating-point beats                                                                                               |
| /live/clip/get/end_marker                | track_id, clip_id                                                   | track_id, clip_id, end_marker                                                          | Get clip's end marker                                                                                                                                    |
| /live/clip/set/end_marker                | track_id, clip_id, end_marker                                       |                                                                                        | Set clip's end marker, expressed in floating-point beats                                                                                                 |


>>>>>>> c908fc91
</details>

---

## Device API

Represents an instrument or effect.

<details>
<summary><b>Documentation</b>: Device API</summary>

| Address                                  | Query params                             | Response params                          | Description                                                                             |
|:-----------------------------------------|:-----------------------------------------|:-----------------------------------------|:----------------------------------------------------------------------------------------|
| /live/device/get/name                    | track_id, device_id                      | track_id, device_id, name                | Get device name                                                                         |
| /live/device/get/class_name              | track_id, device_id                      | track_id, device_id, class_name          | Get device class_name                                                                   |
| /live/device/get/type                    | track_id, device_id                      | track_id, device_id, type                | Get device type                                                                         |
| /live/device/get/num_parameters          | track_id, device_id                      | track_id, device_id, num_parameters      | Get the number of parameters exposed by the device                                      |
| /live/device/get/parameters/name         | track_id, device_id                      | track_id, device_id, [name, ...]         | Get the list of parameter names exposed by the device                                   |
| /live/device/get/parameters/value        | track_id, device_id                      | track_id, device_id, [value, ...]        | Get the device parameter values                                                         |
| /live/device/get/parameters/min          | track_id, device_id                      | track_id, device_id, [value, ...]        | Get the device parameter minimum values                                                 |
| /live/device/get/parameters/max          | track_id, device_id                      | track_id, device_id, [value, ...]        | Get the device parameter maximum values                                                 |
| /live/device/get/parameters/is_quantized | track_id, device_id                      | track_id, device_id, [value, ...]        | Get the list of is_quantized settings (i.e., whether the parameter must be an int/bool) |
| /live/device/set/parameters/value        | track_id, device_id, value, value ...    |                                          | Set the device parameter values                                                         |
| /live/device/get/parameter/value         | track_id, device_id, parameter_id        | track_id, device_id, parameter_id, value | Get a device parameter value                                                            |
| /live/device/set/parameter/value         | track_id, device_id, parameter_id, value |                                          | Set a device parameter value                                                            |

For devices:

- `name` is the human-readable name
- `type` is 1 = audio_effect, 2 = instrument, 4 = midi_effect
- `class_name` is the Live instrument/effect name, e.g. Operator, Reverb. For external plugins and racks, can be
  AuPluginDevice, PluginDevice, InstrumentGroupDevice...

</details>

 ---

# Utilities

Included with the framework is a command-line console utility `run-console.py`, which can be used as a quick and easy way to send OSC queries to AbletonOSC. Example:

```
(1653)(AbletonOSC)$ ./run-console.py
AbletonOSC command console
Usage: /live/osc/command [params]
>>> /live/song/set/tempo 123.0
>>> /live/song/get/tempo
(123.0,)
>>> /live/song/get/track_names
('1-MIDI', '2-MIDI', '3-Audio', '4-Audio')
```

# Acknowledgements

Thanks to [Stu Fisher](https://github.com/stufisher/) (and other authors) for LiveOSC, the spiritual predecessor to this
library. Thanks to [Julien Bayle](https://structure-void.com/ableton-live-midi-remote-scripts/#liveAPI)
and [NSUSpray](https://nsuspray.github.io/Live_API_Doc/) for providing XML API docs, based on original work
by [Hanz Petrov](http://remotescripts.blogspot.com/p/support-files.html).

For code contributions and feedback, many thanks to:
- Jörn Lengwenings ([Coupe70](https://github.com/Coupe70))
- Bill Moser ([billmoser](https://github.com/billmoser))
- [stevmills](https://github.com/stevmills)
- Marco Buongiorno Nardelli ([marcobn](https://github.com/marcobn)) and Colin Stokes
- Mark Marijnissen ([markmarijnissen](https://github.com/markmarijnissen))
- [capturcus](https://github.com/capturcus)
<|MERGE_RESOLUTION|>--- conflicted
+++ resolved
@@ -201,33 +201,20 @@
 Represents the view (user interface) of live
 
 <details>
-### View properties
-
-<<<<<<< HEAD
-You can get, set, start_listen, stop_listen to the selected_scene, selected_track and selected_clip. Listening to the clip is not supported. 
-
-| Address                                | Query params | Response params               | Description                                        |
-| :------------------------------------- | :----------- | :---------------------------- | :------------------------------------------------- |
-| /live/view/get/selected_scene          |              | selected_scene                | returns the selected scene (start at 0)            |
-| /live/view/get/selected_track          |              | selected_track                | returns selected track (start at 0)                |
-| /live/view/get/selected_clip           |              | selected_scene selected_track | returns the scene and track of selected clip       |
-| /live/view/set/selected_scene          | scene        |                               | sets the selected scene (start at 0)               |
-| /live/view/set/selected_track          | track        |                               | set selected track (start at 0)                    |
-| /live/view/set/selected_clip           | track, scene |                               | set the track and scene of selected clip           |
-| /live/view/start_listen/selected_scene |              | selected_scene                | start listening to the selected scene (start at 0) |
-| /live/view/start_listen/selected_track |              | selected_track                | start listening to selected track (start at 0)     |
-| /live/view/stop_listen/selected_scene  |              |                               | stop listening to the selected scene (start at 0)  |
-| /live/view/stop_listen/selected_track  |              |                               | stop listening to selected track (start at 0)      |
-=======
+<summary><b>Documentation</b>: View API</summary>
+
 | Address                       | Query params             | Response params          | Description                                             |
 |:------------------------------|:-------------------------|:-------------------------|:--------------------------------------------------------|
-| /live/view/get/selected_scene |                          | scene_index              | Returns the selected scene index (with first scene = 0) |
-| /live/view/get/selected_track |                          | track_index              | Returns the selected index track (with first track = 0) |
+| /live/view/get/selected_scene |                          | scene_index              | Returns the selected scene index (first scene = 0) |
+| /live/view/get/selected_track |                          | track_index              | Returns the selected index track (first track = 0) |
 | /live/view/get/selected_clip  |                          | track_index, scene_index | Returns the track and scene index of the selected clip  |
-| /live/view/set/selected_scene | scene_index              |                          | Set the selected scene (with first scene = 0)           |
-| /live/view/set/selected_track | track_index              |                          | Set the selected track (with first track = 0)           |
-| /live/view/set/selected_clip  | track_index, scene_index |                          | Set the selected clip                                   |
->>>>>>> c908fc91
+| /live/view/set/selected_scene          | scene_index              |                          | Set the selected scene (first scene = 0)           |
+| /live/view/set/selected_track          | track_index              |                          | Set the selected track (first track = 0)           |
+| /live/view/set/selected_clip           | track_index, scene_index |                          | Set the selected clip                                   |
+| /live/view/start_listen/selected_scene |              | selected_scene                | Start listening to the selected scene (first scene = 0) |
+| /live/view/start_listen/selected_track |              | selected_track                | Start listening to selected track (first track = 0)     |
+| /live/view/stop_listen/selected_scene  |              |                               | Stop listening to the selected scene (first scene = 0)  |
+| /live/view/stop_listen/selected_track  |              |                               | Stop listening to selected track (first track = 0)      |
 </details>
 
 ---
@@ -362,15 +349,6 @@
 <summary><b>Documentation</b>: Clip API</summary>
 
 | Address                                  | Query params                                                        | Response params                                                                        | Description                                                                                                                                              |
-<<<<<<< HEAD
-| :--------------------------------------- | :------------------------------------------------------------------ | :------------------------------------------------------------------------------------- | :------------------------------------------------------------------------------------------------------------------------------------------------------- |
-| /live/clip/fire                          | track_id, clip_id                                                   |                                                                                        | Start clip playback                                                                                                                                      |
-| /live/clip/stop                          | track_id, clip_id                                                   |                                                                                        | Stop clip playback                                                                                                                                       |
-| /live/clip/duplicate_loop                | track_id, clip_id                                                   |                                                                                        | Duplicates clip loop                                                                                                                                     |
-| /live/clip/get/notes                     | track_id, clip_id                                                   | track_id, clip_id, pitch, start_time, duration, velocity, mute, [pitch, start_time...] | Query the notes in a given clip.                                                                                                                         |
-| /live/clip/add/notes                     | track_id, clip_id, pitch, start_time, duration, velocity, mute, ... |                                                                                        | Add new MIDI notes to a clip. pitch is MIDI note index, start_time and duration are beats in floats, velocity is MIDI velocity index, mute is true/false |
-| /live/clip/remove/notes                  | start_pitch, pitch_span, start_time, time_span                      |                                                                                        | Remove notes from a clip in a given range of pitches and times.                                                                                          |
-=======
 |:-----------------------------------------|:--------------------------------------------------------------------|:---------------------------------------------------------------------------------------|:---------------------------------------------------------------------------------------------------------------------------------------------------------|
 | /live/clip/fire                          | track_id, clip_id                                                   |                                                                                        | Start clip playback                                                                                                                                      |
 | /live/clip/stop                          | track_id, clip_id                                                   |                                                                                        | Stop clip playback                                                                                                                                       |
@@ -378,7 +356,6 @@
 | /live/clip/get/notes                     | track_id, clip_id, [start_pitch, pitch_span, start_time, time_span] | track_id, clip_id, pitch, start_time, duration, velocity, mute, [pitch, start_time...] | Query the notes in a given clip, optionally including a start time/pitch and time/pitch span.                                                            |
 | /live/clip/add/notes                     | track_id, clip_id, pitch, start_time, duration, velocity, mute, ... |                                                                                        | Add new MIDI notes to a clip. pitch is MIDI note index, start_time and duration are beats in floats, velocity is MIDI velocity index, mute is true/false |
 | /live/clip/remove/notes                  | [start_pitch, pitch_span, start_time, time_span]                    |                                                                                        | Remove notes from a clip in a range of pitches and times. If no ranges specified, all notes are removed. Note that ordering has changed as of 2023-11.   |
->>>>>>> c908fc91
 | /live/clip/get/color                     | track_id, clip_id                                                   | track_id, clip_id, color                                                               | Get clip color                                                                                                                                           |
 | /live/clip/set/color                     | track_id, clip_id, color                                            |                                                                                        | Set clip color                                                                                                                                           |
 | /live/clip/get/name                      | track_id, clip_id                                                   | track_id, clip_id, name                                                                | Get clip name                                                                                                                                            |
@@ -399,11 +376,6 @@
 | /live/clip/start_listen/playing_position | track_id, clip_id                                                   |                                                                                        | Start listening for clip's playing position. Replies are sent to /live/clip/get/playing_position, with args: track_id, clip_id, playing_position         |
 | /live/clip/stop_listen/playing_position  | track_id, clip_id                                                   |                                                                                        | Stop listening for clip's playing position.                                                                                                              |
 | /live/clip/get/loop_start                | track_id, clip_id                                                   | track_id, clip_id, loop_start                                                          | Get clip's loop start                                                                                                                                    |
-<<<<<<< HEAD
-| /live/clip/set/loop_start                | track_id, clip_id, loop_start                                       | track_id, clip_id, loop_start                                                          | Set clip's loop start                                                                                                                                    |
-| /live/clip/get/loop_end                  | track_id, clip_id                                                   | track_id, clip_id, loop_end                                                            | Get clip's loop end                                                                                                                                      |
-| /live/clip/set/loop_end                  | track_id, clip_id, loop_end                                         | track_id, clip_id, loop_end                                                            | Set clip's loop end                                                                                                                                      |
-=======
 | /live/clip/set/loop_start                | track_id, clip_id, loop_start                                       |                                                                                        | Set clip's loop start                                                                                                                                    |
 | /live/clip/get/loop_end                  | track_id, clip_id                                                   | track_id, clip_id, loop_end                                                            | Get clip's loop end                                                                                                                                      |
 | /live/clip/set/loop_end                  | track_id, clip_id, loop_end                                         |                                                                                        | Set clip's loop end                                                                                                                                      |
@@ -414,8 +386,6 @@
 | /live/clip/get/end_marker                | track_id, clip_id                                                   | track_id, clip_id, end_marker                                                          | Get clip's end marker                                                                                                                                    |
 | /live/clip/set/end_marker                | track_id, clip_id, end_marker                                       |                                                                                        | Set clip's end marker, expressed in floating-point beats                                                                                                 |
 
-
->>>>>>> c908fc91
 </details>
 
 ---
